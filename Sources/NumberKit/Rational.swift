--- conflicted
+++ resolved
@@ -85,14 +85,10 @@
 
   /// Raises this rational value to the power of `exp`.
   func toPower(of exp: Integer) -> Self
-<<<<<<< HEAD
   
   /// Simplifies the rational value and reports the result together with a boolean indicating an overflow.
   func simplifiedReportingOverflow() -> (partialValue: Self, overflow: Bool)
   
-=======
-
->>>>>>> 4320694f
   /// Adds `rhs` to `self` and reports the result together with a boolean indicating an overflow.
   func addingReportingOverflow(_ rhs: Self) -> (partialValue: Self, overflow: Bool)
 
@@ -141,16 +137,7 @@
   /// it creates an incorrect result iff the correct result is not expressible in the given type.
   public init(_ numerator: T, _ denominator: T) {
     precondition(denominator != 0, "rational with zero denominator")
-<<<<<<< HEAD
-    let negative = numerator > 0 && denominator < 0 || numerator < 0 && denominator > 0
-    let anum = Swift.abs(numerator)
-      // numerator < 0 ? -numerator : numerator
-    let adenom = denominator < 0 ? -denominator : denominator
-    self.numerator = negative ? -anum : anum
-    self.denominator = adenom
-=======
     self = Rational.rationalWithOverflow(numerator, denominator).0 // Ignore overflow
->>>>>>> 4320694f
   }
 
   /// Creates a `Rational` from the given integer value of type `T`
@@ -256,7 +243,6 @@
     hasher.combine(numerator)
     hasher.combine(denominator)
   }
-<<<<<<< HEAD
   
   /// The simplified form of the rational value.
   public var simplified: Rational<T> {
@@ -265,9 +251,6 @@
     return Rational<T>(numerator / div, denominator / div)
   }
   
-=======
-
->>>>>>> 4320694f
   /// The absolute rational value (without sign).
   public var abs: Rational<T> {
     return self.magnitude
@@ -376,15 +359,18 @@
     return (Rational<T>(num, denom), overflow1 || overflow2 || overflow3 || overflow4)
   }
 
-  /// Creates a rational number from a given numerator and denominator, along with a Boolean
-  /// indicating whether overflow occurred in the operation, iff the correct value is not
-  /// representable in the given type.
-  public static func rationalWithOverflow(_ numerator: T, _ denominator: T) ->
-                                         (value: Rational<T>, overflow: Bool) {
+  /// Compute absolute number of `num` and return a tuple consisting of the result and a
+  /// boolean indicating whether there was an overflow.
+  private static func absWithOverflow(_ num: T) -> (value: T, overflow: Bool) {
+    return num < 0 ? T.zero.subtractingReportingOverflow(num) : (num, false)
+  }
+
+  /// Creates a rational number from a numerator and a denominator.
+  public static func rationalWithOverflow(_ numerator: T, _ denominator: T)
+                                      -> (value: Rational<T>, overflow: Bool) {
     guard denominator != 0 else {
-      return (0, true)
-    }
-<<<<<<< HEAD
+      return (Rational(0), true)
+    }
     let negative = numerator > 0 && denominator < 0 || numerator < 0 && denominator > 0
     let (anum, overflow1) = Rational.absWithOverflow(numerator)
     let (adenom, overflow2) = Rational.absWithOverflow(denominator)
@@ -392,31 +378,32 @@
     return (Rational(numerator: numer, denominator: adenom),
             overflow1 || overflow2 || overflow3)
   }
-  
-  /// Compute the smalles common denominator of `this` and `that` and return it together
-  /// with the corresponding numerators.
-  private static func commonDenomWithOverflow(_ this: Rational<T>, _ that: Rational<T>)
-                                              -> (num1: T, num2: T, denom: T, overflow: Bool) {
-    let div = Rational.gcd(this.denominator, that.denominator)
-    let t1 = this.denominator / div
-    let t2 = that.denominator / div
-    let (n1, overflow1) = this.numerator.multipliedReportingOverflow(by: t2)
-    let (n2, overflow2) = that.numerator.multipliedReportingOverflow(by: t1)
-    let (dp, overflow3) = t1.multipliedReportingOverflow(by: t2)
-    let (dn, overflow4) = dp.multipliedReportingOverflow(by: div)
-    return (n1, n2, dn, overflow1 || overflow2 || overflow3 || overflow4)
-  }
-  
-  /// Compute the greatest common divisor for `x` and `y`.
-  public static func gcdWithOverflow(_ x: T, _ y: T) -> (T, Bool) {
-    var (x, y, (rest, overflow)) = (x, y, x.remainderReportingOverflow(dividingBy: y))
-    while rest > 0 {
-      x = y
-      y = rest
-      let (rem, overflow1) = x.remainderReportingOverflow(dividingBy: y)
-      rest = rem
-      overflow = overflow || overflow1
-=======
+  }
+
+  /// Creates a rational number from a given numerator and denominator, along with a Boolean
+  /// indicating whether overflow occurred in the operation, if the correct value is not
+  /// representable in the given type.
+  public static func rationalWithOverflow(_ numerator: T, _ denominator: T) ->
+                                         (value: Rational<T>, overflow: Bool) {
+    guard denominator != 0 else {
+      return (0, true)
+    }
+    let negative = numerator > 0 && denominator < 0 || numerator < 0 && denominator > 0
+    let (anum, overflow1) = Rational.absWithOverflow(numerator)
+    let (adenom, overflow2) = Rational.absWithOverflow(denominator)
+    let div = Rational.gcd(anum, adenom)
+    let (n, overflow3) = anum.dividedReportingOverflow(by: div)
+    let (numer, overflow4) = negative ? T.zero.subtractingReportingOverflow(n) : (n, false)
+    let (denom, overflow5) = adenom.dividedReportingOverflow(by: div)
+    return (Rational(numerator: numer, denominator: denom),
+            overflow1 || overflow2 || overflow3 || overflow4 || overflow5)
+  }
+
+  public static func rationalWithOverflow(_ numerator: T, _ denominator: T) ->
+                                         (value: Rational<T>, overflow: Bool) {
+    guard denominator != 0 else {
+      return (0, true)
+    }
     // Eliminate special cases early that might otherwise report overflow.
     if denominator == 1 {
       return (Rational(numerator), false)
@@ -424,7 +411,6 @@
       return (0, false)
     } else if numerator == denominator {
       return (1, false)
->>>>>>> 4320694f
     }
     // Numerator and denominator are now both non-zero.
     let gcd = T.gcd(numerator, denominator) // Safe: numerator != denominator.
